--- conflicted
+++ resolved
@@ -5,14 +5,10 @@
 The current trend is to try and slowly converge.
 """
 
-<<<<<<< HEAD
-from __future__ import print_function
+from __future__ import absolute_import, print_function
 
 # FIXME: look into using sklearn.pipeline.Pipeline
 # I wasn't too successful last time
-=======
-from __future__ import absolute_import, print_function
->>>>>>> 717b1df2
 
 from attelo.io import Torpor
 from .interface import Parser
@@ -25,10 +21,7 @@
     fitted independently of each other.
 
     Steps should be a tuple of names and parsers, just like
-<<<<<<< HEAD
     in sklearn.pipeline.Pipeline.
-=======
-    in sklearn.
 
     Parameters
     ----------
@@ -40,25 +33,11 @@
     named_steps : dict
         Read-only attribute to access any step parameter by user given
         name. Keys are step names and values are step parameters.
->>>>>>> 717b1df2
     """
 
     # BaseEstimator interface (wip)
 
     def __init__(self, steps):
-<<<<<<< HEAD
-        self.steps = steps
-
-    def fit(self, dpacks, targets, nonfixed_pairs=None, cache=None):
-        for name, parser in self.steps:
-            with Torpor('Pipeline: fit {}'.format(name)):
-                parser.fit(dpacks, targets, nonfixed_pairs=nonfixed_pairs,
-                           cache=cache)
-
-    def transform(self, dpack, nonfixed_pairs=None):
-        for name, parser in self.steps:
-            # print('Pipeline: transform ', name)
-=======
         self.steps = list(steps)
         self._validate_steps()
         # missing: memory ;
@@ -101,7 +80,5 @@
     def transform(self, dpack, nonfixed_pairs=None):
         """Transform."""
         for name, parser in self.steps:
->>>>>>> 717b1df2
             dpack = parser.transform(dpack, nonfixed_pairs=nonfixed_pairs)
-            # print('... done')
         return dpack