import sys
import time
from collections import defaultdict, namedtuple
from numpy import *

from attelo.edu import EDU, mk_edu_pairs

"""
TODO:
- use_prob in constructor of StructurePerc
- separate perc code from orange interface
- handle with redundant features
- feature counts and cutoff low freqs
- allow decoder parameter for struct perc
- aggressive updates
- feature combinations or kernels
- integrate relation prediction.
"""

PerceptronArgs = namedtuple('PerceptronArgs', 'iterations averaging use_prob')

"""
REMINDER:

functions to expose:
- __call__( orange_data )
- get_probs( doc_instances )

"""


class OrangeInterface( object ):

    def __init__(self, data, meta_features):
        self.__data = data
        self.__meta_features = meta_features
        self.set_feature_map()
        return

    def set_feature_map( self ): # FIXME: remove redundant features: True/False
        """ binarizing all features and construct feature-to-integer map """
        domain = self.__domain = self.__data.domain
        fmap = {} 
        pos = 0
        print >> sys.stderr, "# of orange features", len(domain.features)
        for feat in domain.features:
            if str(feat.var_type) == "Continuous":
                fmap[feat.name] = pos
                pos += 1
            elif str(feat.var_type) == "Discrete":
                for val in feat.values:
                    fmap[feat.name,val] = pos
                    pos += 1
            else:
                raise TypeError("Unsupported orange feature type: %s" %feat.var_type)
        print >> sys.stderr, "# of binarized features", len(fmap)
        self.__feature_map = fmap
        return


    def get_feature_map( self ):
        return self.__feature_map


    def get_edu_pair(self, orange_inst):
        return mk_edu_pairs(self.__meta_features, self.__domain)(orange_inst)
    

    def instance_convertor( self, orange_inst ):
        """ convert orange instance into feature vector """
        fmap = self.__feature_map
        fv = zeros( len(fmap) )
        classe = None
        edu_pair = self.get_edu_pair( orange_inst )            
        for av in orange_inst:
            att_name = av.variable.name
            att_type = str(av.var_type)
            att_val = av.value
            # get class label (do not use it as feature :-))
            if att_name == self.__meta_features.label: 
                if av.value == "True":
                    classe = 1
                elif av.value == "False":
                    classe = -1
                else:
                    raise NotImplementedError("Only binary classes for now!")
            else:
                # build feature vector by looking up the feature map
                if att_type == "Continuous":
                    fv[fmap[att_name]] = att_val
                elif att_type == "Discrete":
                    try:
                        fv[fmap[att_name,att_val]] = 1.0
                    except KeyError:
                        pass
                        # print >> sys.stderr, "Unseen feature:", (att_name,att_val) 
                else:
                    raise TypeError("Unknown feature type/value: '%s'/'%s'" %(att_type,av.value))
        assert classe in [-1,1], "label (%s) not in {-1,1}" %classe
        return edu_pair, classe, fv


    def train_instance_generator( self ):
        return self.instance_generator( self.__data )
    
    
    def instance_generator( self, data ):
        for instance in data:
            yield self.instance_convertor( instance )

            


class Perceptron( object ):
    """ Vanilla binary perceptron learner """
    def __init__(self, meta_features, nber_it=1, avg=False):
        self.name = "Perceptron"
        self.__meta_features = meta_features
        self.__nber_it = nber_it
        self.__avg = avg
        self.__weights = None
        self.__avg_weights = None
        self.__orange_interface = None
        return
    
    
    def __call__(self, orange_train_data):
        """ learn perceptron weights """
        interface = OrangeInterface( orange_train_data, self.__meta_features )
        train_instances = interface.train_instance_generator()
        self.__init_model( interface.get_feature_map() )
        # self.__learn( train_instances ) 
        self.__orange_interface = interface
        return self


    def get_probs( self, doc_orange_instances ):
        """ return scores obtained for instances with learned weights """
        interface = self.__orange_interface
        doc_instances = interface.instance_generator( doc_orange_instances )
        return self.__get_scores( doc_instances, use_prob=True )


    def __init_model( self, feature_map ):
        dim = len( feature_map )
        self.__weights = zeros( dim, 'd' )
        self.__avg_weights = zeros( dim, 'd' )
        return


    def __learn( self, instances ):
        start_time = time.time()
        print >> sys.stderr, "-"*100
        print >> sys.stderr, "Training..."
        nber_it = self.__nber_it
        for n in range( nber_it ):
            print >> sys.stderr, "it. %3s \t" %n, 
            loss = 0.0
            t0 = time.time()
            inst_ct = 0
            for _, ref_cl, fv in instances:
                inst_ct += 1
                sys.stderr.write("%s" %"\b"*len(str(inst_ct))+str(inst_ct))
                pred_cl, _ = self.__classify( fv, self.__weights )
                loss += self.__update( pred_cl, ref_cl, fv )
            avg_loss = loss / float(inst_ct)
            t1 = time.time()
            print >> sys.stderr, "\tavg loss = %-7s" %round(avg_loss,6),
            print >> sys.stderr, "\ttime = %-4s" %round(t1-t0,3)
        elapsed_time = t1-start_time
        print >> sys.stderr, "done in %s sec." %(round(elapsed_time,3))
        return

    def __update( self, pred, ref, fv, rate=1.0 ): 
        """ simple perceptron update rule"""
        error = (pred != ref)
        w = self.__weights
        if error:
            w = w + rate * ref * fv
            self.__weights = w
        if self.__avg:
            self.__avg_weights += w
        return int(error)


    def __classify( self, fv, w ):
        """ classify feature vector fv using weight vector w into
        {-1,+1}"""
        score = dot( w, fv )
        label = 1 if score >= 0 else -1
        return label, score


    def __get_scores( self, doc_instances, use_prob=False ):
        scores = []
        w = self.__avg_weights if self.__avg else self.__weights
        for edu_pair, _, fv in doc_instances:
            _, score = self.__classify( fv, w )
            # print "\t", edu1, edu2, pred_cl, score
            if use_prob:
                # logit
                score = 1.0/(1.0+exp(-score)) 
            scores.append( (edu_pair[0], edu_pair[1], score, "unlabelled") )
        return scores








class StructuredPerceptron( Perceptron ):
    """ Perceptron classifier (in primal form) for structured
    problems.""" 

<<<<<<< HEAD
    def __init__( self, features, decoder, nber_it=1, avg=False ):
        Perceptron.__init__(self, features, nber_it=nber_it, avg=avg)
=======
    def __init__( self, features, decoder, domain=None, nber_it=1, avg=False, use_prob=False ):
        Perceptron.__init__(self, features, domain=domain, nber_it=nber_it, avg=avg)
>>>>>>> 6bcce41c
        self.name = "StructuredPerceptron"
        self._decoder = decoder 
        self._use_prob = use_prob
        return
    

    def __call__(self, train_orange_data_table):
        print >> sys.stderr, "Instance conversion...",
        # set domain for feature vector creation
        domain = train_orange_data_table.domain
        self.set_domain( domain )
        # group instances by documents and build document reference
        # graph
        fv_fct = self.feature_vector
        doc2fvs = defaultdict(dict)
        doc2ref_graph = defaultdict(list)
        # edu_id2edu = {}
        for edu_pair_inst in train_orange_data_table:
            doc_name = edu_pair_inst[self.features.grouping].value
            edu1, edu2, cl, fv = self.unpack_orange( edu_pair_inst, fv_fct )
            doc2fvs[doc_name][edu1.id,edu2.id] = fv
            if cl == 1:
                doc2ref_graph[doc_name].append( (edu1.id, edu2.id, "unlabelled") )
        print >> sys.stderr, "done."
        # learn from feature vectors
        print >> sys.stderr, "Learning..."
        self.learn( doc2fvs, doc2ref_graph, use_prob=self._use_prob )
        print >> sys.stderr, "done."
        return self 


    def learn( self, doc2fvs, doc2ref_graph ):
        """ update model paramater vector in a round-like fashion
        based on comparison between the outcome predicted by current
        parameter vector and true outcome"""
        start_time = time.time()
        print >> sys.stderr, "-"*100
        print >> sys.stderr, "Training struct. perc..." 
        for n in range( self._nber_it ):
            print >> sys.stderr, "it. %3s \t" %n, 
            loss = 0.0
            t0 = time.time()
            inst_ct = 0
            for doc_id, fvs in doc2fvs.items():
                inst_ct += 1
                sys.stderr.write("%s" %"\b"*len(str(inst_ct))+str(inst_ct))
                # make prediction based on current weight vector
                predicted_graph = self.classify( fvs,
                                                 self._weights, # use current weight vector
                                                 use_prob=self._use_prob) 
                # print doc_id,  predicted_graph 
                loss += self.update( predicted_graph,
                                     doc2ref_graph[doc_id],
                                     fvs)
            # print >> sys.stderr, inst_ct, 
            avg_loss = loss / float(inst_ct)
            t1 = time.time()
            print >> sys.stderr, "\tavg loss = %-7s" %round(avg_loss,6),
            print >> sys.stderr, "\ttime = %-4s" %round(t1-t0,3)
        elapsed_time = t1-start_time
        print >> sys.stderr, "done in %s sec." %(round(elapsed_time,3))
        return

        
    # def update( self, pred_graph, ref_graph, fvs, rate=1.0 ): 
    #     # print "REF GRAPH:", sorted(ref_graph)
    #     # print "PRED GRAPH:", sorted(pred_graph)
    #     w = self._weights        
    #     # print "W in:", w
    #     fn_ct = 0
    #     for arc in ref_graph:
    #         edu1_id, edu2_id, _ = arc
    #         if arc not in pred_graph:
    #             fn_ct += 1
    #             w = w + rate * fvs[edu1_id, edu2_id]
    #     fp_ct = 0
    #     for arc in pred_graph:
    #         edu1_id, edu2_id, _ = arc
    #         if arc not in ref_graph:
    #             fp_ct += 1
    #             w = w - rate * fvs[edu1_id, edu2_id]
    #     error = fn_ct + fp_ct
    #     if self._avg:
    #         self._avg_weights += w
    #     # print "W out:", w
    #     self._weights = w
    #     return int(error)


    def update( self, pred_graph, ref_graph, fvs, rate=1.0 ): 
        # print "REF GRAPH:", sorted(ref_graph)
        # print "PRED GRAPH:", sorted(pred_graph)
        w = self._weights
        # print "W in:", w
        error = (set(pred_graph) != set(ref_graph))
        if error:
            domain = self._domain
            ref_global_fv = zeros( len(domain.attributes), 'd' )
            pred_global_fv = zeros( len(domain.attributes), 'd' )
            for arc in ref_graph:
                edu1_id, edu2_id, _ = arc
                ref_global_fv = ref_global_fv + fvs[edu1_id, edu2_id]
            for arc in pred_graph:
                edu1_id, edu2_id, _ = arc
                pred_global_fv = pred_global_fv + fvs[edu1_id, edu2_id]
            w = ( ref_global_fv - pred_global_fv )
        if self._avg:
            self._avg_weights += w
        # print "W out:", w
        self._weights = w
        return int(error)


    def classify( self, fvs, weights ):
        """ return predicted graph """
        decoder = self._decoder
        scores = []
        for (edu1_id, edu2_id), fv in fvs.items():
            score = dot( weights, fv )
            # print "\t", edu1_id, edu2_id, score # , fv
            if use_prob:
                # logit
                score = 1.0/(1.0+exp(-score))
            scores.append( ( EDU(edu1_id, 0, 0, None), # hacky
                             EDU(edu2_id, 0, 0, None),
                             score,
                             "unlabelled" ) )
        # print "SCORES:", scores
        pred_graph = decoder( scores, use_prob=self._use_prob )
        return pred_graph


    # def predict( self, doc_instances ):
    #     fv_fct = self.feature_vector
    #     fvs = {}
    #     for one in doc_instances:
    #         edu1, edu2, _, fv = self.unpack_orange( one, fv_fct )
    #         fvs[edu1.id,edu2.id] = fv
    #     w = self._avg_weights if self._avg else self._weights
    #     return self.classify( fvs, w )
    

    def get_scores(self, doc_instances): # get local scores
        fv_fct = self.feature_vector
        w = self._avg_weights if self._avg else self._weights
        scores = []
        for one in doc_instances:
            edu1, edu2, _, fv = self.unpack_orange( one, fv_fct )
            score = dot( w, fv )
            if self._use_prob:
                # logit
                score = 1.0/(1.0+exp(-score))
            scores.append( (edu1, edu2, score, "unlabelled" ) )
        return scores



  



    



<|MERGE_RESOLUTION|>--- conflicted
+++ resolved
@@ -214,13 +214,9 @@
     """ Perceptron classifier (in primal form) for structured
     problems.""" 
 
-<<<<<<< HEAD
+
     def __init__( self, features, decoder, nber_it=1, avg=False ):
         Perceptron.__init__(self, features, nber_it=nber_it, avg=avg)
-=======
-    def __init__( self, features, decoder, domain=None, nber_it=1, avg=False, use_prob=False ):
-        Perceptron.__init__(self, features, domain=domain, nber_it=nber_it, avg=avg)
->>>>>>> 6bcce41c
         self.name = "StructuredPerceptron"
         self._decoder = decoder 
         self._use_prob = use_prob
