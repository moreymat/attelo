--- conflicted
+++ resolved
@@ -77,14 +77,11 @@
     default is astar search (search the minimum cost from init state to a solution
 
     heuristic: heuristics guiding the search (applies to state-specific data(), see State)
-<<<<<<< HEAD
-    shared: other data shared by all nodes (eg. for heuristic computation)
-=======
-    shared: other data shared by all nodes (eg. for heuristic computation ?)
+
+    shared: other data shared by all nodes (eg. for heuristic computation )
 
     queue_size: limited beam-size to store states. (commented out, pending tests). 
     
->>>>>>> 4a73789e
     """
     
     def __init__(self,heuristic = (lambda x: 0.),shared = None,queue_size = None):
